{
  "10de": {
    "name": "nvidia",
    "devices": {
      "20b0": {
        "name": "a100",
        "interface": "SXM4",
        "memory_size": "40Gi"
      },
      "20b1": {
        "name": "a100",
        "interface": "PCIe",
        "memory_size": "40Gi"
      },
      "20b2": {
        "name": "a100",
        "interface": "SXM4",
        "memory_size": "80Gi"
      },
      "20b3": {
        "name": "a100",
        "interface": "SXM",
        "memory_size": "64Gi"
      },
      "20b5": {
        "name": "a100",
        "interface": "PCIe",
        "memory_size": "80Gi"
      },
      "20f1": {
        "name": "a100",
        "interface": "PCIe",
        "memory_size": "40Gi"
      },
      "20f3": {
        "name": "a800",
        "interface": "SXM4",
        "memory_size": "80Gi"
      },
      "1eb8": {
        "name": "t4",
        "interface": "PCIe",
        "memory_size": "16Gi"
      },
      "2489": {
        "name": "rtx3060ti",
        "interface": "PCIe",
        "memory_size": "8Gi"
      },
      "2204": {
        "name": "rtx3090",
        "interface": "PCIe",
        "memory_size": "24Gi"
      },
      "2684": {
        "name": "rtx4090",
        "interface": "PCIe",
        "memory_size": "24Gi"
      },
      "1db5": {
        "name": "v100",
        "interface": "SXM2",
        "memory_size": "32Gi"
      },
      "1eb1": {
        "name": "rtx4000",
        "interface": "PCIe",
        "memory_size": "8Gi"
      },
      "1e30": {
        "name": "rtx8000",
        "interface": "PCIe",
        "memory_size": "48Gi"
      },
      "2488": {
        "name": "rtx3070",
        "interface": "PCIe",
        "memory_size": "8Gi"
      },
      "2484": {
        "name": "rtx3070",
        "interface": "PCIe",
        "memory_size": "8Gi"
      },
      "1bb3": {
        "name": "p4",
        "interface": "PCIe",
        "memory_size": "8Gi"
      },
      "15f8": {
        "name": "p100",
        "interface": "PCIe",
        "memory_size": "16Gi"
      },
      "2531": {
        "name": "rtxa2000",
        "interface": "PCIe",
        "memory_size": "6Gi"
<<<<<<< HEAD
      },
      "2331": {
        "name": "h100",
        "interface": "PCIe",
        "memory_size": "80Gi"
      },
      "2230": {
        "name": "rtxa6000",
        "interface": "PCIe",
        "memory_size": "48Gi"
=======
>>>>>>> b9035a32
      }
    }
  }
}<|MERGE_RESOLUTION|>--- conflicted
+++ resolved
@@ -96,7 +96,6 @@
         "name": "rtxa2000",
         "interface": "PCIe",
         "memory_size": "6Gi"
-<<<<<<< HEAD
       },
       "2331": {
         "name": "h100",
@@ -107,8 +106,6 @@
         "name": "rtxa6000",
         "interface": "PCIe",
         "memory_size": "48Gi"
-=======
->>>>>>> b9035a32
       }
     }
   }
